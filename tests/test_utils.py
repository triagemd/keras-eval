import os
import pytest
import numpy as np
<<<<<<< HEAD
import tensorflow as tf
import keras_eval.utils as utils

from keras.applications import mobilenet
=======
import os
import pytest
import tensorflow as tf

>>>>>>> deffb8c0
from keras_model_specs import ModelSpec
from keras_applications import mobilenet


@pytest.fixture('session')
def test_dataset_path():
    return os.path.abspath(os.path.join('tests', 'files', 'test', 'catdog'))


@pytest.fixture('session')
def test_folder_image_path():
    return os.path.abspath(os.path.join('tests', 'files', 'catdog', 'test', 'cat'))


@pytest.fixture('session')
def test_image_path():
    return os.path.abspath(os.path.join('tests', 'files', 'catdog', 'test', 'cat', 'cat-1.jpg'))


@pytest.fixture('session')
def model_spec_mobilenet():
    dataset_mean = [142.69182214, 119.05833338, 106.89884415]
    return ModelSpec.get('mobilenet_v1', preprocess_func='mean_subtraction', preprocess_args=dataset_mean)


def test_safe_divide():
    assert np.isnan(utils.safe_divide(10.0, 0.0))
    assert utils.safe_divide(10.0, 5.0) == 2.0


def test_round_list():
    input_list = [0.6666666666, 0.3333333333]
    assert utils.round_list(input_list, decimals=2) == [0.67, 0.33]
    assert utils.round_list(input_list, decimals=4) == [0.6667, 0.3333]
    assert utils.round_list(input_list, decimals=6) == [0.666667, 0.333333]


def test_load_model():
    custom_objects = {'relu6': mobilenet.relu6, "tf": tf}
    model_path = 'tmp/fixtures/models/mobilenet_1/mobilenet_v1.h5'
    model_spec_path = 'tmp/fixtures/models/mobilenet_2/model_spec.json'

    # Default model_spec
    model = utils.load_model(model_path, custom_objects=custom_objects)
    assert model

    # Custom model_spec
    model = utils.load_model(model_path, specs_path=model_spec_path, custom_objects=custom_objects)
    assert model


def test_load_model_ensemble():
    ensemble_dir = 'tmp/fixtures/models'
    custom_objects = {'relu6': mobilenet.relu6, "tf": tf}
    models = utils.load_multi_model(ensemble_dir, custom_objects=custom_objects)
    assert models


def test_combine_probabilities():
    # Ensemble 3 models
    probabilities = [[[0.4, 0.6], [0.8, 0.2]], [[0.1, 0.9], [0.2, 0.6]], [[0.4, 0.6], [0.8, 0.2]]]

    # Maximum
    combined_probabilities = utils.combine_probabilities(probabilities, 'maximum')
    assert len(combined_probabilities.shape) == 2
    combined_probabilities_expected = [[0.4, 0.9], [0.8, 0.6]]
    np.testing.assert_array_equal(np.round(combined_probabilities, decimals=2), combined_probabilities_expected)

    # Arithmetic
    combined_probabilities = utils.combine_probabilities(probabilities, 'arithmetic')
    assert len(combined_probabilities.shape) == 2
    combined_probabilities_expected = [[0.3, 0.7], [0.6, 0.33]]
    np.testing.assert_array_equal(np.round(combined_probabilities, decimals=2), combined_probabilities_expected)

    # Geometric
    combined_probabilities = utils.combine_probabilities(probabilities, 'geometric')
    assert len(combined_probabilities.shape) == 2
    combined_probabilities_expected = [[0.25, 0.69], [0.5, 0.29]]
    np.testing.assert_array_equal(np.round(combined_probabilities, decimals=2), combined_probabilities_expected)

    # Harmonic
    combined_probabilities = utils.combine_probabilities(probabilities, 'harmonic')
    assert len(combined_probabilities.shape) == 2
    combined_probabilities_expected = [[0.2, 0.68], [0.4, 0.26]]
    np.testing.assert_array_equal(np.round(combined_probabilities, decimals=2), combined_probabilities_expected)

    # One model, ndim = 3
    probabilities = np.array([[0.4, 0.6], [0.8, 0.2]])
    probabilities_exp = np.array(np.expand_dims(probabilities, axis=0))
    assert probabilities_exp.shape == (1, 2, 2)

    combined_probabilities = utils.combine_probabilities(probabilities_exp, 'maximum')
    assert combined_probabilities.shape == (2, 2)
    np.testing.assert_array_equal(combined_probabilities, probabilities)

    # One model, ndim=2
    probabilities = np.array([[0.4, 0.6], [0.8, 0.2]])
    assert probabilities.shape == (2, 2)
    combined_probabilities = utils.combine_probabilities(probabilities)
    assert combined_probabilities.shape == (2, 2)
    np.testing.assert_array_equal(combined_probabilities, probabilities)


def test_load_preprocess_image(test_image_path, model_spec_mobilenet):
    image = utils.load_preprocess_image(test_image_path, model_spec_mobilenet)
    assert image.shape == (1, 224, 224, 3)


def test_load_preprocess_images(test_folder_image_path, model_spec_mobilenet):
    images, images_paths = utils.load_preprocess_images(test_folder_image_path, model_spec_mobilenet)
    assert np.array(images).shape == (2, 224, 224, 3)
    assert len(images_paths) == 2


def test_create_concepts_default():
    concepts_by_default = utils.create_concepts_default(2)
    assert concepts_by_default == [{'label': 'Class_0', 'id': 'C_0'},
                                   {'label': 'Class_1', 'id': 'C_1'}]


def test_get_class_dictionaries_items():
    concepts_by_default = utils.create_concepts_default(2)
    output = utils.get_concept_items(concepts_by_default, 'label')
    assert output == ['Class_0', 'Class_1']

    output = utils.get_concept_items(concepts_by_default, 'id')
    assert output == ['C_0', 'C_1']<|MERGE_RESOLUTION|>--- conflicted
+++ resolved
@@ -1,17 +1,9 @@
 import os
 import pytest
 import numpy as np
-<<<<<<< HEAD
 import tensorflow as tf
 import keras_eval.utils as utils
 
-from keras.applications import mobilenet
-=======
-import os
-import pytest
-import tensorflow as tf
-
->>>>>>> deffb8c0
 from keras_model_specs import ModelSpec
 from keras_applications import mobilenet
 
