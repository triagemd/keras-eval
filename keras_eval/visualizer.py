--- conflicted
+++ resolved
@@ -186,11 +186,7 @@
 
     Args:
         image_paths: List with image_paths
-<<<<<<< HEAD
-        n_images: Number of images to show
-=======
         n_images: Number of images to show in the plot. Upper bounded by len(image_paths).
->>>>>>> 27da386a
         title: Title for the plot
         n_cols: Number of columns to split the data
         image_res: Plot image resolution
@@ -199,30 +195,17 @@
     Returns: Plots images in the screen
 
     '''
-<<<<<<< HEAD
+    
     n_row = 0
     n_col = 0
 
-    if len(image_paths) < n_images:
-        total_images_plot = len(image_paths)
-    else:
-        total_images_plot = n_images
-=======
-
-    n_row = 0
-    n_col = 0
-
     total_images_plot = min(len(image_paths), n_images)
->>>>>>> 27da386a
 
     if total_images_plot <= n_cols:
         f, axes = plt.subplots(nrows=1, ncols=n_cols, figsize=image_res)
         plt.title(title)
-<<<<<<< HEAD
-        for i in range(0, n_cols):
-=======
+        
         for i in range(n_cols):
->>>>>>> 27da386a
             if i < total_images_plot:
                 img = plt.imread(image_paths[i])
                 axes[n_col].imshow(img, aspect='equal')
@@ -237,11 +220,7 @@
 
         f, axes = plt.subplots(nrows=n_rows_total, ncols=n_cols, figsize=image_res)
         plt.title(title)
-<<<<<<< HEAD
-        for i in range(0, n_rows_total * n_cols):
-=======
         for i in range(n_rows_total * n_cols):
->>>>>>> 27da386a
             if i < total_images_plot:
                 img = plt.imread(image_paths[i])
                 axes[n_row, n_col].imshow(img, aspect='equal')
