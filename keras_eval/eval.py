--- conflicted
+++ resolved
@@ -299,11 +299,7 @@
 
             return probabilities, labels
 
-<<<<<<< HEAD
-    def predict(self, data_dir=None, image_list=None):
-=======
-    def predict(self, data_dir=None, verbose=True):
->>>>>>> 17b331ce
+    def predict(self, data_dir=None, image_list=None, verbose=True):
         '''
 
         Args:
@@ -315,21 +311,16 @@
         if data_dir is not None:
             self.data_dir = data_dir
 
-<<<<<<< HEAD
         if image_list is not None and isinstance(image_list, list):
-            return self._predict_folder_list(self.data_dir, image_list)
+            return self._predict_folder_list(self.data_dir, image_list=image_list, verbose=verbose)
         elif os.path.isdir(self.data_dir):
-            return self._predict_folder(self.data_dir)
-=======
-        if os.path.isdir(self.data_dir):
             return self._predict_folder(self.data_dir, verbose=verbose)
->>>>>>> 17b331ce
         elif self.data_dir.endswith(".png") or self.data_dir.endswith(".jpeg") or self.data_dir.endswith(".jpg"):
             return self._predict_image(self.data_dir, verbose=verbose)
         else:
             raise ValueError('Wrong data format inputted, please input a valid directory or image path')
 
-    def _predict_folder(self, folder_path, verbose):
+    def _predict_folder(self, folder_path, verbose=True):
         '''
 
         Predict the class probabilities of a set of images from a folder.
@@ -348,7 +339,7 @@
             # Predict
             if verbose:
                 print('Making predictions from model ', str(i))
-            probabilities.append(model.predict(images, batch_size=self.batch_size, verbose=1))
+            probabilities.append(model.predict(images, batch_size=self.batch_size, verbose=verbose))
 
         self.probabilities = np.array(probabilities)
         self.combined_probabilities = utils.combine_probabilities(self.probabilities, self.combination_mode)
@@ -356,8 +347,7 @@
 
         return self.probabilities
 
-<<<<<<< HEAD
-    def _predict_list(self, image_list):
+    def _predict_list(self, image_list, verbose=True):
         '''
 
         Predict the class probabilities of a set of images from a list.
@@ -374,7 +364,7 @@
         for image_path in image_list:
             # Read images from folder
             if image_path.endswith(".png") or image_path.endswith(".jpeg") or image_path.endswith(".jpg"):
-                probabilities.append(self._predict_image(image_path)[0][0])
+                probabilities.append(self._predict_image(image_path, verbose)[0][0])
                 image_paths.append(image_path)
 
         self.probabilities = np.array(probabilities)
@@ -382,10 +372,7 @@
 
         return self.probabilities
 
-    def _predict_image(self, image_path):
-=======
     def _predict_image(self, image_path, verbose):
->>>>>>> 17b331ce
         '''
 
         Predict class probabilities for a single image.
@@ -403,7 +390,7 @@
             # Predict
             if verbose:
                 print('Making predictions from model ', str(i))
-            probabilities.append(model.predict(image, batch_size=1, verbose=1))
+            probabilities.append(model.predict(image, batch_size=1, verbose=verbose))
 
         self.probabilities = np.array(probabilities)
         self.combined_probabilities = utils.combine_probabilities(self.probabilities, self.combination_mode)
