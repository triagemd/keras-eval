--- conflicted
+++ resolved
@@ -439,12 +439,8 @@
 
         return dict_image_paths_concept
 
-<<<<<<< HEAD
-    def plot_images(self, image_paths, n_images=None, title='', n_cols=5, image_res=(20, 20), save_name=None):
-=======
     @staticmethod
     def plot_images(image_paths, n_images=None, title='', n_cols=5, image_res=(20, 20), save_name=None):
->>>>>>> 27da386a
         # Works better defining a number of images between 5 and 30 at a time
         '''
 
