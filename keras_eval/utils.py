--- conflicted
+++ resolved
@@ -1,13 +1,13 @@
+import os
 import json
+import scipy
+import numpy as np
 import keras.models
-import numpy as np
-<<<<<<< HEAD
-import scipy.stats
 import tensorflow as tf
 
+from keras.preprocessing import image
 from keras_model_specs import ModelSpec
-from keras.preprocessing import image
-from keras.applications import mobilenet
+from keras_applications import mobilenet
 
 
 def safe_divide(numerator, denominator):
@@ -19,15 +19,6 @@
 
 def round_list(input_list, decimals=7):
     return [round(x, ndigits=decimals) for x in input_list]
-=======
-import scipy
-import os
-import tensorflow as tf
-
-from keras_applications import mobilenet
-from keras_model_specs import ModelSpec
-from keras.preprocessing import image
->>>>>>> deffb8c0
 
 
 def create_default_custom_objects():
