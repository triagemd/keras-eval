import numpy as np
import plotly.graph_objs as go
import matplotlib.pyplot as plt

from sklearn import metrics
from keras_eval import utils
from plotly.offline import iplot
from sklearn.utils.fixes import signature


def plot_confusion_matrix(cm, concepts, normalize=False, show_text=True, fontsize=18, figsize=(16, 12),
                          cmap=plt.cm.coolwarm_r, save_path=None):
    '''
    Plot confusion matrix provided in 'cm'

    Args:
<<<<<<< HEAD
        cm: confusion matrix in the form of numpy array
        concepts: Name of the classes
        show_text: if True, display cell values as text. Otherwise only display cell colors.
        fontsize: Size of text
        figsize: Size of figure
        cmap: Color choice
        save_path: If `save_path` specified, save confusion matrix in that location
=======
        cm: Confusion Matrix, square sized numpy array
        concepts: Name of the categories to show
        normalize: If True, normalize values between 0 and ones. Not valid if negative values.
        fontsize: Text size
        figsize: Figure size
        cmap: Colormap of your choice
        save_path: If `save_path` specified save confusion matrix in that location
>>>>>>> fd458d25

    Returns: Nothing. Plots confusion matrix

    '''

    if cm.ndim != 2 or cm.shape[0] != cm.shape[1]:
        raise ValueError('Invalid confusion matrix shape, it should be square and ndim=2')

    if cm.shape[0] != len(concepts) or cm.shape[1] != len(concepts):
        raise ValueError('Number of concepts (%i) and dimensions of confusion matrix do not coincide (%i, %i)' %
                         (len(concepts), cm.shape[0], cm.shape[1]))

    plt.rcParams.update({'font.size': fontsize})

    cm_normalized = cm.astype('float') / cm.sum(axis=1)[:, np.newaxis]

    if normalize:
        cm = cm_normalized

    fig = plt.figure(figsize=figsize)
    ax = fig.add_subplot(111)
    cax = ax.matshow(cm, vmin=np.min(cm), vmax=np.max(cm), alpha=0.8, cmap=cmap)

    fig.colorbar(cax)
    ax.xaxis.tick_bottom()
    n_labels = len(concepts)
    ax.set_xticklabels(concepts)
    ax.set_yticklabels(concepts)
    plt.xticks(np.arange(0, n_labels, 1.0), rotation='vertical')
    plt.yticks(np.arange(0, n_labels, 1.0))
    plt.ylabel('True label', fontweight='bold')
    plt.xlabel('Predicted label', fontweight='bold')

    if show_text:
        # http://stackoverflow.com/questions/21712047/matplotlib-imshow-matshow-display-values-on-plot
        min_val, max_val = 0, len(concepts)
        ind_array = np.arange(min_val, max_val, 1.0)
        x, y = np.meshgrid(ind_array, ind_array)
        for i, (x_val, y_val) in enumerate(zip(x.flatten(), y.flatten())):
            c = cm[int(x_val), int(y_val)]
            ax.text(y_val, x_val, c, va='center', ha='center')

    if save_path is not None:
        plt.savefig(save_path)


def plot_ROC_curve(y_probs, y_true, title='ROC curve', save_path=None):
    """
    Plot Receiver Operating Characteristic (ROC) curve understood as true positive rate (TPR) against the
    false positive rate (FPR) at various threshold settings.

    Note: this implementation is restricted to the binary classification task.

    Args:
        y_probs: a numpy array containing the probabilities of the positive class.
        y_true: a numpy array of the true binary labels (*not* encoded as 1-hot).
        title: string with the title.
        save_path: If `save_path` specified, save confusion matrix in that location

    Returns: Nothing, displays ROC curve
    """
    utils.check_input_samples(y_probs, y_true)

    if not np.array_equal(y_true, y_true.astype(bool)):
        raise ValueError('y_true must contain the true binary labels.')

    fpr, tpr, thresholds = metrics.roc_curve(y_true, y_probs)
    roc_auc = metrics.auc(fpr, tpr)

    plt.figure()
    lw = 2
    plt.plot(fpr, tpr, color='darkorange', lw=lw, label='ROC curve (AUC = %0.2f)' % roc_auc)
    plt.xlim([0.0, 1.0])
    plt.ylim([0.0, 1.05])
    plt.plot([0, 1], [0, 1], color='navy', lw=lw, linestyle='--')
    plt.xlabel('False Positive Rate (FPR)')
    plt.ylabel('True Positive Rate (TPR)')
    plt.title(title)
    plt.legend(loc="lower right")

    if save_path is not None:
        plt.savefig(save_path)


def plot_precision_recall_curve(y_probs, y_true, title='2-class Precision-Recall curve', save_path=None):
    """
    Plot Precision-Recall curve for a binary classification task.

    Note: this implementation is restricted to the binary classification task.

    Args:
        y_probs: a numpy array containing the probabilities of the positive class.
        y_true: a numpy array of the true binary labels (*not* encoded as 1-hot).
        title: string with the title.
        save_path: If `save_path` specified, save confusion matrix in that location.

    Returns: Nothing, displays Precision-Recall curve
    """
    if not np.array_equal(y_true, y_true.astype(bool)):
        raise ValueError('y_true must contain the true binary labels.')

    precision, recall, _ = metrics.precision_recall_curve(y_true, y_probs)
    average_precision = metrics.average_precision_score(y_true, y_probs)

    # In matplotlib < 1.5, plt.fill_between does not have a 'step' argument
    step_kwargs = ({'step': 'post'}
                   if 'step' in signature(plt.fill_between).parameters
                   else {})
    plt.step(recall, precision, color='b', alpha=0.2, where='post')
    plt.fill_between(recall, precision, alpha=0.2, color='b', **step_kwargs)

    plt.xlabel('Recall')
    plt.ylabel('Precision')
    plt.xlim([0.0, 1.0])
    plt.ylim([0.0, 1.05])
    plt.title(title + ': AP={0:0.2f}'.format(average_precision))

    if save_path is not None:
        plt.savefig(save_path)


def plot_threshold(threshold, correct, errors, title='Threshold Tuning'):
    '''

    Args:
        threshold: List of thresholds
        correct: List of correct predictions per threshold
        errors: List of error predictions per threshold
        title: Title of the plot

    Returns: Interactive Plot

    '''
    if not len(threshold) == len(correct) == len(errors):
        raise ValueError('The length of the arrays introduced do not coincide (%i), (%i), (%i)'
                         % (len(threshold), len(correct), len(errors)))

    trace1 = go.Scatter(
        x=threshold,
        y=correct,
        name='Correct Predictions'
    )

    trace2 = go.Scatter(
        x=threshold,
        y=errors,
        name='Removed Errors'
    )

    layout = dict(title=title,
                  xaxis=dict(title='Threshold Value'),
                  yaxis=dict(title='Network Predictions (%)'),
                  )

    data = [trace1, trace2]
    fig = dict(data=data, layout=layout)
    iplot(fig, filename='Threshold Tuning')


def plot_images(image_paths, n_imgs, title='', image_res=(20, 20), save_name=None):
    n_row = 0
    n_col = 0

    if n_imgs <= 5:
        f, axes = plt.subplots(nrows=1, ncols=n_imgs, figsize=image_res)
        plt.title(title)
        for i, image_path in enumerate(image_paths):

            if i == n_imgs:
                break

            img = plt.imread(image_path)
            axes[n_col].imshow(img, aspect='equal')
            axes[n_col].grid('off')
            axes[n_col].axis('off')
            n_col += 1

    else:
        n_rows_total = int(np.ceil(n_imgs / 5))

        f, axes = plt.subplots(nrows=n_rows_total, ncols=5, figsize=image_res)
        plt.title(title)
        for i, image_path in enumerate(image_paths):

            if i == n_imgs:
                break

            img = plt.imread(image_path)
            axes[n_row, n_col].imshow(img, aspect='equal')
            axes[n_row, n_col].grid('off')
            axes[n_row, n_col].axis('off')
            n_row += 1
            if n_row == int(np.ceil(n_imgs / 5)):
                n_row = 0
                n_col += 1

    if save_name is not None:
        plt.savefig(save_name)


def plot_concept_metrics(concepts, metrics, x_axis_label, y_axis_label, title=None):
    if len(concepts) != len(metrics):
        raise ValueError('Dimensions of concepts (%i) and metrics array (%i) do not match' % (len(concepts),
                                                                                              len(metrics)))
    data = [[] for i in range(len(concepts))]
    for i in range(len(concepts)):
        data[i] = go.Scatter(
            x=np.arange(1, len(metrics[i]) + 1),
            y=metrics[i],
            mode='lines',
            name=concepts[i],
        )
    layout = go.Layout(
        title=title,
        xaxis=dict(
            title=x_axis_label
        ),
        yaxis=dict(
            title=y_axis_label
        ),
    )
    fig = go.Figure(data=data, layout=layout)
    iplot(fig, filename='line-mode')<|MERGE_RESOLUTION|>--- conflicted
+++ resolved
@@ -14,7 +14,6 @@
     Plot confusion matrix provided in 'cm'
 
     Args:
-<<<<<<< HEAD
         cm: confusion matrix in the form of numpy array
         concepts: Name of the classes
         show_text: if True, display cell values as text. Otherwise only display cell colors.
@@ -22,15 +21,6 @@
         figsize: Size of figure
         cmap: Color choice
         save_path: If `save_path` specified, save confusion matrix in that location
-=======
-        cm: Confusion Matrix, square sized numpy array
-        concepts: Name of the categories to show
-        normalize: If True, normalize values between 0 and ones. Not valid if negative values.
-        fontsize: Text size
-        figsize: Figure size
-        cmap: Colormap of your choice
-        save_path: If `save_path` specified save confusion matrix in that location
->>>>>>> fd458d25
 
     Returns: Nothing. Plots confusion matrix
 
