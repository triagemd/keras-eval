--- conflicted
+++ resolved
@@ -5,13 +5,8 @@
 import keras_eval.utils as utils
 
 from math import log
-<<<<<<< HEAD
 from sklearn.metrics import confusion_matrix, roc_curve, average_precision_score
 from keras.utils.np_utils import to_categorical
-=======
-from keras.utils.np_utils import to_categorical
-from sklearn.metrics import confusion_matrix, roc_auc_score
->>>>>>> 118ef0c0
 
 
 def metrics_top_k(y_probs, y_true, concepts, top_k):
@@ -103,7 +98,7 @@
                 average_f1_score.append(f1_score * total_samples_concept)
 
                 _, tpr, _ = roc_curve(one_hot_y_true[:, idx], y_probs[:, idx])
-                auroc = 100 * sum(tpr) / len(y_probs)
+                auroc = sum(tpr) / len(y_probs)
                 average_auroc.append(auroc * total_samples_concept)
 
                 metrics['individual'].append({
@@ -131,51 +126,11 @@
     return metrics
 
 
-<<<<<<< HEAD
 def compute_confidence_prediction_distribution(y_probs, combination_mode=None, verbose=1):
     if y_probs.ndim == 3:
         if y_probs.shape[0] <= 1:
             y_probs = y_probs[0]
             prob_mean = np.mean(np.sort(y_probs)[:, ::-1], axis=0)
-=======
-def AUROC(probabilities, ground_truth, concepts):
-    """
-    Compute the Area Under the ROC (AUROC) for each concept.
-
-    Args:
-        probabilities: a numpy array of the predicted probabilities.
-        ground_truth: a numpy array of true class labels (*not* encoded as 1-hot).
-        concepts: a list containing the names of the classes.
-
-    Returns:
-        metrics: a list of dictionary of concept and metric values.
-            e.g. metrics = [{'concept':'concept_1','AUROC':0.95},{'concept':'concept_2','AUROC':0.90}]
-    """
-    one_hot_ground_truth = to_categorical(ground_truth)
-
-    metrics = []
-    for idx, concept in enumerate(concepts):
-        others_true = np.logical_not(one_hot_ground_truth[:, idx]).astype(int)
-        concept_true = one_hot_ground_truth[:, idx]
-        y_true = np.column_stack((others_true, concept_true))
-
-        others_probs = 1 - probabilities[:, idx]
-        concep_probs = probabilities[:, idx]
-        y_probs = np.column_stack((others_probs, concep_probs))
-
-        auroc_value = roc_auc_score(y_true=y_true, y_score=y_probs)
-
-        metrics.append({'concept': concept, 'AUROC': auroc_value})
-
-    return metrics
-
-
-def compute_confidence_prediction_distribution(probabilities, combination_mode=None, verbose=1):
-    if probabilities.ndim == 3:
-        if probabilities.shape[0] <= 1:
-            probabilities = probabilities[0]
-            prob_mean = np.mean(np.sort(probabilities)[:, ::-1], axis=0)
->>>>>>> 118ef0c0
         else:
             prob_mean = np.mean(np.sort(y_probs)[:, :, ::-1], axis=1)
             prob_mean = utils.combine_probabilities(prob_mean, combination_mode)
